--- conflicted
+++ resolved
@@ -49,25 +49,15 @@
 _supported_shapes_for_fvp = [SHAPE_FULL, SHAPE_LAYER_WISE]
 
 
-<<<<<<< HEAD
 class _FisherBase(MatrixManager):
     """
     Base class managing the computation of FIM or FVP. With 3 kinds of Fisher type and 2 kinds
     of loss type, there are 6 classes derived from this class each of which has its own unique
     _fisher_core function to compute Fisher.
     """
-    def __init__(self, model, **kwargs):
-        super().__init__(model, self.fisher_type)
-
-    @property
-    def fisher_type(self):
-        raise NotImplementedError
-=======
-class FisherManager(MatrixManager):
     def __init__(self, model, fisher_type):
         super().__init__(model, fisher_type)
         self.fisher_type = fisher_type
->>>>>>> 2f19a469
 
     @property
     def is_fisher_emp(self):
@@ -467,7 +457,6 @@
         scale=1.,
         **kwargs
 ):
-<<<<<<< HEAD
     """
     Calculates Fisher Information Matrix or Fisher Vector Product of a neural network model.
     Returns an instance of Fisher class corresponding to fisher_type and loss_type.
@@ -537,26 +526,7 @@
         >>> f = fvp_for_cross_entropy(model, FISHER_EXACT, SHAPE_FULL, inputs=x)
         >>> fvp = f.load_fvp(SHAPE_FULL).get_flatten_vector()
     """
-    assert fisher_type in _supported_types
-    assert loss_type in [LOSS_CROSS_ENTROPY, LOSS_MSE]
-    if loss_type == LOSS_CROSS_ENTROPY:
-        if fisher_type == FISHER_EXACT:
-            fisher_cls = FisherExactCrossEntropy
-        elif fisher_type == FISHER_MC:
-            fisher_cls = FisherMCCrossEntropy
-        else:
-            fisher_cls = FisherEmpCrossEntropy
-    else:
-        if fisher_type == FISHER_EXACT:
-            fisher_cls = FisherExactMSE
-        elif fisher_type == FISHER_MC:
-            fisher_cls = FisherMCMSE
-        else:
-            fisher_cls = FisherEmpMSE
-
-=======
     fisher_cls = get_fisher_class(fisher_type, loss_type)
->>>>>>> 2f19a469
     f = fisher_cls(model, **kwargs)
     loss, outputs = f.calculate_fisher(
         fisher_shapes,
